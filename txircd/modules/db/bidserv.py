--- conflicted
+++ resolved
@@ -359,11 +359,7 @@
                       "https://desertbus.org/donate?type=auction&prize={} to pay for your prize."
                      ).format(auction["name"], prizeID)
         for winnerUser in winnerUsers:
-<<<<<<< HEAD
-            for line in winMessage:
-=======
             for line in winMessage.splitlines():
->>>>>>> b6c7760f
                 self.tellUser(winnerUser, line)
         auction.clear()
         self.ircd.storage.sync() # we really don't want an item marked as sold in the DB with an ongoing auction
