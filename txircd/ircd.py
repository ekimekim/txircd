# -*- coding: utf-8 -*-
from twisted.internet import reactor
from twisted.internet.defer import DeferredList
from twisted.internet.protocol import Factory
from twisted.internet.task import LoopingCall
from twisted.internet.interfaces import ISSLTransport
from twisted.python import log
from twisted.python.logfile import DailyLogFile
from twisted.words.protocols import irc
<<<<<<< HEAD
from txircd.utils import CaseInsensitiveDictionary, DefaultCaseInsensitiveDictionary, VALID_USERNAME, now, irc_lower
=======
from txircd.utils import CaseInsensitiveDictionary, DefaultCaseInsensitiveDictionary, VALID_USERNAME, irc_lower, now
>>>>>>> adff55e4
from txircd.mode import ChannelModes
from txircd.server import IRCServer
from txircd.service import IRCService
from txircd.user import IRCUser
<<<<<<< HEAD
import uuid, socket, collections, yaml, os
=======
import fnmatch, uuid, socket, collections, yaml
>>>>>>> adff55e4

irc.RPL_CREATIONTIME = "329"
irc.RPL_WHOISACCOUNT = "330"
irc.RPL_TOPICWHOTIME = "333"
irc.RPL_WHOISSECURE  = "671"


default_options = {
    "verbose": False,
    "irc_port": 6667,
    "ssl_port": 6697,
    "name": "txircd",
    "hostname": socket.getfqdn(),
    "motd": "Welcome to txIRCD",
    "motd_line_length": 80,
    "client_timeout": 180,
    "oper_hosts": ["127.0.0.1","localhost"],
    "opers": {"admin":"password"},
    "vhosts": {"127.0.0.1":"localhost"},
    "log_dir": "logs",
    "max_data": 5, # Bytes per 5 seconds
    "maxConnectionsPerPeer": 3,
    "maxConnectionExempt": {"127.0.0.1":0},
    "ping_interval": 30,
    "timeout_delay": 90,
}

Channel = collections.namedtuple("Channel",["name","created","topic","users","mode","log"])

class IRCProtocol(irc.IRC):
    UNREGISTERED_COMMANDS = ["PASS", "USER", "SERVICE", "SERVER", "NICK", "PING", "QUIT"]

    def __init__(self, *args, **kwargs):
        self.type = None
        self.password = None
        self.nick = None
        self.user = None
        self.secure = False
        self.data = 0
        self.data_checker = LoopingCall(self.checkData)
        self.pinger = LoopingCall(self.ping)
        self.last_message = None
    
    def connectionMade(self):
        self.secure = ISSLTransport(self.transport, None) is not None
<<<<<<< HEAD
        self.data_checker.start(5)
        self.last_message = now()
        self.pinger.start(self.factory.ping_interval)
=======
        ip = self.transport.getPeer().host
        expired = []
        for mask, linedata in self.factory.xlines["Z"].iteritems():
            if linedata["duration"] != 0 and epoch(now()) > epoch(linedata["created"]) + linedata["duration"]:
                expired.append(mask)
                continue
            if fnmatch.fnmatch(ip, mask):
                self.sendMessage("NOTICE", "*", ":{}".format(self.factory.ban_msg), prefix=self.factory.hostname)
                self.sendMessage("ERROR", ":Closing Link {} [Z:Lined: {}]".format(ip, linedata["reason"]), prefix=self.factory.hostname)
                self.transport.loseConnection()
        for mask in expired:
            del self.factory.xlines["Z"][mask]
>>>>>>> adff55e4

    def dataReceived(self, data):
        self.data += len(data)
        self.last_message = now()
        if self.pinger.running:
            self.pinger.reset()
        irc.IRC.dataReceived(self, data)
    
    def checkData(self):
        if self.type:
            self.type.checkData(self.data)
        self.data = 0
    
    def ping(self):
        if (now() - self.last_message).total_seconds() > self.factory.timeout_delay:
            self.transport.loseConnection()
        else:
            self.sendMessage("PING",":{}".format(self.factory.hostname), prefix=self.factory.hostname)
    
    def handleCommand(self, command, prefix, params):
        log.msg("handleCommand: {!r} {!r} {!r}".format(command, prefix, params))
        if not self.type and command not in self.UNREGISTERED_COMMANDS:
            return self.sendMessage(irc.ERR_NOTREGISTERED, command, ":You have not registered", prefix=self.factory.hostname)
        elif not self.type:
            return irc.IRC.handleCommand(self, command, prefix, params)
        else:
            return self.type.handleCommand(command, prefix, params)
        

    def sendLine(self, line):
        log.msg("sendLine: {!r}".format(line))
        return irc.IRC.sendLine(self, line)

    def irc_PASS(self, prefix, params):
        if not params:
            return self.sendMessage(irc.ERR_NEEDMOREPARAMS, "PASS", ":Not enough parameters", prefix=self.factory.hostname)
        self.password = params

    def irc_NICK(self, prefix, params):
        if not params:
            self.sendMessage(irc.ERR_NONICKNAMEGIVEN, ":No nickname given", prefix=self.factory.hostname)
        elif not VALID_USERNAME.match(params[0]):
            self.sendMessage(irc.ERR_ERRONEUSNICKNAME, params[0], ":Erroneous nickname", prefix=self.factory.hostname)
        elif params[0] in self.factory.users:
            self.sendMessage(irc.ERR_NICKNAMEINUSE, self.factory.users[params[0]].nickname, ":Nickname is already in use", prefix=self.factory.hostname)
        else:
            lower_nick = irc_lower(params[0])
            for mask, linedata in self.factory.xlines["Q"].iteritems():
                if fnmatch.fnmatch(lower_nick, mask):
                    self.sendMessage(irc.ERR_ERRONEUSNICKNAME, self.nick if self.nick else "*", params[0], ":Invalid nickname: {}".format(linedata["reason"]), prefix=self.factory.hostname)
                    return
            self.nick = params[0]
            if self.user:
                try:
                    self.type = IRCUser(self, self.user, self.password, self.nick)
                except ValueError:
                    self.type = None
                    self.transport.loseConnection()

    def irc_USER(self, prefix, params):
        if len(params) < 4:
            return self.sendMessage(irc.ERR_NEEDMOREPARAMS, "USER", ":Not enough parameters", prefix=self.factory.hostname)
        self.user = params
        if self.nick:
            try:
                self.type = self.factory.types["user"](self, self.user, self.password, self.nick)
            except ValueError:
                self.type = None
                self.transport.loseConnection()

    def irc_SERVICE(self, prefix, params):
        try:
            self.type = self.factory.types["service"](self, params, self.password)
        except ValueError:
            self.type = None
            self.transport.loseConnection()

    def irc_SERVER(self, prefix, params):
        try:
            self.type = self.factory.types["server"](self, params, self.password)
        except ValueError:
            self.type = None
            self.transport.loseConnection()

    def irc_PING(self, prefix, params):
        if params:
            self.sendMessage("PONG", self.factory.hostname, ":{}".format(params[0]), prefix=self.factory.hostname)
        else: # TODO: There's no nickname here, what do?
            self.sendMessage(irc.ERR_NOORIGIN, "CHANGE_THIS", ":No origin specified", prefix=self.factory.hostname)

    def irc_QUIT(self, prefix, params):
        self.transport.loseConnection()
        
    def connectionLost(self, reason):
        if self.type:
            self.type.connectionLost(reason)
        if self.data_checker.running:
            self.data_checker.stop()
        if self.pinger.running:
            self.pinger.stop()

class IRCD(Factory):
    protocol = IRCProtocol
    channel_prefixes = "#"
    types = {
        "user": IRCUser,
        "server": IRCServer,
        "service": IRCService,
    }
    prefix_order = "qaohv" # Hardcoded into modes :(
    prefix_symbols = {
        "q": "~",
        "a": "&",
        "o": "@",
        "h": "%",
        "v": "+"
    }

    def __init__(self, config, options = None):
        self.config = config
<<<<<<< HEAD
        self.config_vars = ["name","hostname","motd","motd_line_length","client_timeout",
            "oper_hosts","opers","vhosts","log_dir","max_data","maxConnectionsPerPeer",
            "maxConnectionExempt","ping_interval","timeout_delay"]
=======
        self.config_vars = ["name","hostname","motd","motd_line_length","client_timeout","oper_hosts","opers","vhosts","ban_msg"]
>>>>>>> adff55e4
        if not options:
            options = {}
        self.load_options(options)
        self.version = "0.1"
        self.created = now()
        self.token = uuid.uuid1()
        self.servers = CaseInsensitiveDictionary()
        self.users = CaseInsensitiveDictionary()
        self.channels = DefaultCaseInsensitiveDictionary(self.ChannelFactory)
<<<<<<< HEAD
        self.peerConnections = {}
        reactor.addSystemEventTrigger('before', 'shutdown', self.cleanup)
=======
        self.xlines = {
            "G": CaseInsensitiveDictionary(),
            "K": CaseInsensitiveDictionary(),
            "Z": CaseInsensitiveDictionary(),
            "E": CaseInsensitiveDictionary(),
            "Q": CaseInsensitiveDictionary(),
            "SHUN": CaseInsensitiveDictionary()
        }
        self.xline_match = {
            "G": "{ident}@{host}",
            "K": "{ident}@{host}",
            "Z": "{ip}",
            "E": "{ident}@{host}",
            "Q": "{nick}",
            "SHUN": "{ident}@{host}"
        }
>>>>>>> adff55e4
    
    def rehash(self):
        try:
            with open(self.config) as f:
                self.load_options(yaml.safe_load(f))
        except:
            return False
        return True
    
    def load_options(self, options):
        for var in self.config_vars:
            setattr(self, var, options[var] if var in options else default_options[var])
    
    def save_options(self):
        options = {}
        try:
            with open(self.config) as f:
                options = yaml.safe_load(f)
        except:
            return False
        for var in self.config_vars:
            options[var] = getattr(self, var, None)
        try:
            with open(self.config,"w") as f:
                yaml.dump(options, f, default_flow_style=False)
        except:
            return False
        return True
    
    def cleanup(self):
        # Track the disconnections so we know they get done
        deferreds = []
        # Cleanly disconnect all clients
        log.msg("Disconnecting clients...")
        for u in self.users.values():
            u.irc_QUIT(None,["Server shutting down"])
            deferreds.append(u.disconnected)
        # Without any clients, all channels should be gone
        # But make sure the logs are closed, just in case
        log.msg("Closing logs...")
        for c in self.channels.itervalues():
            c.log.close()
        # Finally, save the config. Just in case.
        log.msg("Saving options...")
        self.save_options()
        # Return deferreds
        return DeferredList(deferreds)
    
    def buildProtocol(self, addr):
        ip = addr.host
        conn = self.peerConnections.get(ip,0)
        max = self.maxConnectionExempt[ip] if ip in self.maxConnectionExempt else self.maxConnectionsPerPeer
        if max and conn >= max:
            return None
        self.peerConnections[ip] = conn + 1
        return Factory.buildProtocol(self, addr)
    
    def ChannelFactory(self, name):
        logfile = "{}/{}".format(self.log_dir,irc_lower(name))
        if not os.path.exists(logfile):
            os.makedirs(logfile)
        c = Channel(name,now(),{"message":None,"author":"","created":now()},CaseInsensitiveDictionary(),ChannelModes(self,None),DailyLogFile("log",logfile))
        c.mode.parent = c
        c.mode.combine("nt",[],name)
        return c<|MERGE_RESOLUTION|>--- conflicted
+++ resolved
@@ -7,20 +7,12 @@
 from twisted.python import log
 from twisted.python.logfile import DailyLogFile
 from twisted.words.protocols import irc
-<<<<<<< HEAD
 from txircd.utils import CaseInsensitiveDictionary, DefaultCaseInsensitiveDictionary, VALID_USERNAME, now, irc_lower
-=======
-from txircd.utils import CaseInsensitiveDictionary, DefaultCaseInsensitiveDictionary, VALID_USERNAME, irc_lower, now
->>>>>>> adff55e4
 from txircd.mode import ChannelModes
 from txircd.server import IRCServer
 from txircd.service import IRCService
 from txircd.user import IRCUser
-<<<<<<< HEAD
-import uuid, socket, collections, yaml, os
-=======
-import fnmatch, uuid, socket, collections, yaml
->>>>>>> adff55e4
+import uuid, socket, collections, yaml, os, fnmatch
 
 irc.RPL_CREATIONTIME = "329"
 irc.RPL_WHOISACCOUNT = "330"
@@ -46,6 +38,7 @@
     "maxConnectionExempt": {"127.0.0.1":0},
     "ping_interval": 30,
     "timeout_delay": 90,
+    "ban_msg": "You're banned!",
 }
 
 Channel = collections.namedtuple("Channel",["name","created","topic","users","mode","log"])
@@ -66,11 +59,9 @@
     
     def connectionMade(self):
         self.secure = ISSLTransport(self.transport, None) is not None
-<<<<<<< HEAD
         self.data_checker.start(5)
         self.last_message = now()
         self.pinger.start(self.factory.ping_interval)
-=======
         ip = self.transport.getPeer().host
         expired = []
         for mask, linedata in self.factory.xlines["Z"].iteritems():
@@ -83,7 +74,6 @@
                 self.transport.loseConnection()
         for mask in expired:
             del self.factory.xlines["Z"][mask]
->>>>>>> adff55e4
 
     def dataReceived(self, data):
         self.data += len(data)
@@ -204,26 +194,17 @@
 
     def __init__(self, config, options = None):
         self.config = config
-<<<<<<< HEAD
         self.config_vars = ["name","hostname","motd","motd_line_length","client_timeout",
             "oper_hosts","opers","vhosts","log_dir","max_data","maxConnectionsPerPeer",
-            "maxConnectionExempt","ping_interval","timeout_delay"]
-=======
-        self.config_vars = ["name","hostname","motd","motd_line_length","client_timeout","oper_hosts","opers","vhosts","ban_msg"]
->>>>>>> adff55e4
-        if not options:
-            options = {}
-        self.load_options(options)
+            "maxConnectionExempt","ping_interval","timeout_delay","ban_msg"]
         self.version = "0.1"
         self.created = now()
         self.token = uuid.uuid1()
         self.servers = CaseInsensitiveDictionary()
         self.users = CaseInsensitiveDictionary()
         self.channels = DefaultCaseInsensitiveDictionary(self.ChannelFactory)
-<<<<<<< HEAD
         self.peerConnections = {}
         reactor.addSystemEventTrigger('before', 'shutdown', self.cleanup)
-=======
         self.xlines = {
             "G": CaseInsensitiveDictionary(),
             "K": CaseInsensitiveDictionary(),
@@ -240,7 +221,9 @@
             "Q": "{nick}",
             "SHUN": "{ident}@{host}"
         }
->>>>>>> adff55e4
+        if not options:
+            options = {}
+        self.load_options(options)
     
     def rehash(self):
         try:
