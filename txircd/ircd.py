--- conflicted
+++ resolved
@@ -12,13 +12,9 @@
 from txircd.mode import ChannelModes
 from txircd.server import IRCServer
 from txircd.service import IRCService
-<<<<<<< HEAD
-from txircd.user import IRCUser
+from txircd.desertbus import DBUser
 import uuid, socket, collections, yaml, os, fnmatch
-=======
-from txircd.desertbus import DBUser
 import uuid, socket, collections, yaml, os
->>>>>>> 8855c7f5
 
 irc.RPL_CREATIONTIME = "329"
 irc.RPL_WHOISACCOUNT = "330"
@@ -44,9 +40,7 @@
     "maxConnectionExempt": {"127.0.0.1":0},
     "ping_interval": 30,
     "timeout_delay": 90,
-<<<<<<< HEAD
     "ban_msg": "You're banned!",
-=======
     "db_library": None,
     "db_marker": "?",
     "db_username": None,
@@ -55,7 +49,6 @@
     "nickserv_timeout": 40,
     "nickserv_limit": 5,
     "nickserv_guest_prefix": "Guest"
->>>>>>> 8855c7f5
 }
 
 Channel = collections.namedtuple("Channel",["name","created","topic","users","mode","log"])
@@ -126,13 +119,8 @@
 
     def irc_PASS(self, prefix, params):
         if not params:
-<<<<<<< HEAD
             return self.sendMessage(irc.ERR_NEEDMOREPARAMS, "PASS", ":Not enough parameters", prefix=self.factory.hostname)
-        self.password = params
-=======
-            return self.sendMessage(irc.ERR_NEEDMOREPARAMS, "PASS", ":Not enough parameters", prefix=self.hostname)
         self.password = params[0]
->>>>>>> 8855c7f5
 
     def irc_NICK(self, prefix, params):
         if not params:
@@ -222,13 +210,9 @@
         self.config = config
         self.config_vars = ["name","hostname","motd","motd_line_length","client_timeout",
             "oper_hosts","opers","vhosts","log_dir","max_data","maxConnectionsPerPeer",
-<<<<<<< HEAD
-            "maxConnectionExempt","ping_interval","timeout_delay","ban_msg"]
-=======
-            "maxConnectionExempt","ping_interval","timeout_delay",
+            "maxConnectionExempt","ping_interval","timeout_delay","ban_msg",
             "db_library","db_marker","db_username","db_password","db_database",
             "nickserv_timeout","nickserv_limit","nickserv_guest_prefix"]
->>>>>>> 8855c7f5
         self.version = "0.1"
         self.created = now()
         self.token = uuid.uuid1()
@@ -238,7 +222,6 @@
         self.peerConnections = {}
         self.db = None
         reactor.addSystemEventTrigger('before', 'shutdown', self.cleanup)
-<<<<<<< HEAD
         self.xlines = {
             "G": CaseInsensitiveDictionary(),
             "K": CaseInsensitiveDictionary(),
@@ -255,8 +238,6 @@
             "Q": "{nick}",
             "SHUN": "{ident}@{host}"
         }
-=======
->>>>>>> 8855c7f5
         if not options:
             options = {}
         self.load_options(options)
