# -*- coding: utf-8 -*-

from twisted.words.protocols import irc
<<<<<<< HEAD
from twisted.internet.task import Cooperator
=======
from txircd.mode import UserModes, ChannelModes
from txircd.utils import irc_lower, VALID_USERNAME
>>>>>>> 90923e6b
import time

class IRCUser(object):
    cap = {
        "multi-prefix": False
    }
    
    def __init__(self, parent, user, password, nick):
        password = password[0] if password else None
        username = user[0]
        # RFC 2812 allows setting modes in the USER command but RFC 1459 does not
        mode = ""
        try:
            m = int(user[1])
            mode += "w" if m & 4 else ""
            mode += "i" if m & 8 else ""
        except ValueError:
            pass
        realname = user[3]
        assert nick not in parent.factory.users, "Nickname in use"
        #TODO: Check password
        self.ircd = parent.factory
        self.socket = parent
        self.nickname = nick
        self.username = username
        self.realname = realname
        self.hostname = parent.transport.getHandle().getpeername()[0]
        self.server = parent.factory.name
        self.oper = False
        self.away = False
        self.signon = time.time()
        self.lastactivity = time.time()
        self.mode = UserModes(self.ircd, self, mode, self.nickname)
        self.channels = []
        self.service = False
        
        self.ircd.users[self.nickname] = self
        
        chanmodes = ChannelModes.bool_modes + ChannelModes.string_modes + ChannelModes.hostmask_modes + self.ircd.prefix_order
        chanmodes2 = ChannelModes.hostmask_modes + ",," + ChannelModes.bool_modes + "," + ChannelModes.string_modes
        self.socket.sendMessage(irc.RPL_WELCOME, "%s :Welcome to the Internet Relay Network %s!%s@%s" % (self.nickname, self.nickname, self.username, self.hostname), prefix=self.socket.hostname)
        self.socket.sendMessage(irc.RPL_YOURHOST, "%s :Your host is %s, running version %s" % (self.nickname, self.ircd.name, self.ircd.version), prefix=self.socket.hostname)
        self.socket.sendMessage(irc.RPL_CREATED, "%s :This server was created %s" % (self.nickname, self.ircd.created,), prefix=self.socket.hostname)
        self.socket.sendMessage(irc.RPL_MYINFO, "%s %s %s %s %s" % (self.nickname, self.ircd.name, self.ircd.version, self.mode.allowed(), chanmodes), prefix=self.socket.hostname) # usermodes & channel modes
        self.socket.sendMessage(irc.RPL_ISUPPORT, "%s CASEMAPPING=rfc1459 CHANMODES=%s CHANTYPES=%s MODES=20 NICKLEN=32 PREFIX=(%s)%s STATUSMSG=%s :are supported by this server" % (self.nickname, chanmodes2, self.ircd.channel_prefixes, self.ircd.prefix_order, "".join([self.ircd.prefix_symbols[mode] for mode in self.ircd.prefix_order]), "".join([self.ircd.prefix_symbols[mode] for mode in self.ircd.prefix_order])), prefix=self.socket.hostname)
    
    #=====================
    #== Utility Methods ==
    #=====================
    def prefix(self):
        return "%s!%s@%s" % (self.nickname, self.username, self.hostname)
    
    def accessLevel(self, channel):
        if channel not in self.channels or channel not in self.ircd.channels or not self.ircd.channels[channel]["users"][self.nickname]:
            return 0
        try:
            return len(self.ircd.prefix_order) - self.ircd.prefix_order.index(self.ircd.channels[channel]["users"][self.nickname][0])
        except:
            return 0
    
    def hasAccess(self, channel, level):
        if channel not in self.channels or channel not in self.ircd.channels:
            return None
        if not self.ircd.channels[channel]["users"][self.nickname]:
            return False
        try:
            return self.ircd.prefix_order.index(self.ircd.channels[channel]["users"][self.nickname][0]) <= self.ircd.prefix_order.index(level)
        except:
            return None
    
    def statusSort(self, status):
        s = ""
        for m in self.ircd.prefix_order:
            if m in status:
                s += m
        return s
    
<<<<<<< HEAD
    def report_names(self, channel):
        cdata = self.parent.factory.channels[channel]
=======
    def join(self, channel, key):
        #TODO: Validate key
        # TODO: check channel limit
        # TODO: check channel bans and exceptions
        # TODO: check invite only and invite status
        if channel[0] not in self.ircd.channel_prefixes:
            return self.socket.sendMessage(irc.ERR_BADCHANMASK, "%s :Bad Channel Mask" % channel, prefix=self.socket.hostname)
        self.channels.append(channel)
        cdata = self.ircd.channels[channel]
        if not cdata["users"]:
            cdata["users"][self.nickname] = "o"
        else:
            cdata["users"][self.nickname] = ""
        for u in cdata["users"].iterkeys():
            self.ircd.users[u].socket.join(self.prefix(), channel)
        self.socket.topic(self.nickname, channel, cdata["topic"]["message"])
        if cdata["topic"]["message"] is not None:
            self.socket.topicAuthor(self.nickname, channel, cdata["topic"]["author"], cdata["topic"]["created"])
>>>>>>> 90923e6b
        userlist = []
        if self.cap["multi-prefix"]:
            for user, ranks in cdata["users"].iteritems():
                name = ''
                for p in ranks:
<<<<<<< HEAD
                    name += self.parent.factory.PREFIX_SYMBOLS[p]
                name += self.parent.factory.users[user]["nickname"]
=======
                    name += p
                name += self.ircd.users[user].nickname
>>>>>>> 90923e6b
                userlist.append(name)
        else:
            for user, ranks in cdata["users"].iteritems():
                if ranks:
                    userlist.append(self.ircd.prefix_symbols[ranks[0]] + self.ircd.users[user].nickname)
                else:
                    userlist.append(self.ircd.users[user].nickname)
        self.socket.names(self.nickname, channel, userlist)
    
    def join(self, channel, key):
        #TODO: Validate key
        if channel[0] not in self.parent.factory.channel_prefixes:
            return self.parent.sendMessage(irc.ERR_BADCHANMASK, "%s :Bad Channel Mask" % channel, prefix=self.parent.hostname)
        self.data["channels"].append(channel)
        cdata = self.parent.factory.channels[channel]
        if not cdata["users"]:
            cdata["users"][self.data["nickname"]] = "o"
        else:
            cdata["users"][self.data["nickname"]] = ""
        for u in cdata["users"].iterkeys():
            self.parent.factory.users[u]["socket"].join(self.prefix(), channel)
        self.parent.topic(self.data["nickname"], channel, cdata["topic"]["message"])
        if cdata["topic"]["message"] is not None:
            self.parent.topicAuthor(self.data["nickname"], channel, cdata["topic"]["author"], cdata["topic"]["created"])
        self.report_names(channel)
    
    def part(self, channel, reason = None):
        self.channels.remove(channel)
        cdata = self.ircd.channels[channel]
        for u in cdata["users"].iterkeys():
            self.ircd.users[u].socket.part(self.prefix(), channel, reason)
        del cdata["users"][self.nickname]
        if not cdata["users"]:
            del self.ircd.channels[channel]
    
    def quit(self, channel, reason = None):
        self.channels.remove(channel)
        cdata = self.ircd.channels[channel]
        del cdata["users"][self.nickname]
        if not cdata["users"]:
            del self.ircd.channels[channel]
        else:
            for u in cdata["users"].iterkeys():
                self.ircd.users[u].socket.sendMessage("QUIT", ":%s" % reason, prefix=self.prefix())
    
    #======================
    #== Protocol Methods ==
    #======================
    def irc_PASS(self, prefix, params):
        self.socket.sendMessage(irc.ERR_ALREADYREGISTRED, ":Unauthorized command (already registered)", prefix=self.socket.hostname)
    
    def irc_PING(self, prefix, params):
        if params:
            self.socket.sendMessage("PONG", "%s :%s" % (self.socket.hostname, params[0]), prefix=self.socket.hostname)
        else:
            self.socket.sendMessage(irc.ERR_NOORIGIN, "%s :No origin specified" % self.nickname, prefix=self.socket.hostname)
    
    def irc_NICK(self, prefix, params):
        if not params:
            self.socket.sendMessage(irc.ERR_NONICKNAMEGIVEN, ":No nickname given", prefix=self.socket.hostname)
        elif params[0] in self.ircd.users:
            self.socket.sendMessage(irc.ERR_NICKNAMEINUSE, "%s :Nickname is already in use" % params[0], prefix=self.socket.hostname)
        elif not VALID_USERNAME.match(params[0]):
            self.socket.sendMessage(irc.ERR_ERRONEUSNICKNAME, "%s :Erroneous nickname" % params[0], prefix=self.socket.hostname)
        else:
            oldnick = self.nickname
            newnick = params[0]
            # Out with the old, in with the new
            del self.ircd.users[oldnick]
            self.ircd.users[newnick] = self
            tomsg = set() # Ensure users are only messaged once
            tomsg.add(irc_lower(newnick))
            for c in self.channels:
                mode = self.ircd.channels[c]["users"][oldnick]
                del self.ircd.channels[c]["users"][oldnick]
                self.ircd.channels[c]["users"][newnick] = mode
                for u in self.ircd.channels[c]["users"].iterkeys():
                    tomsg.add(u)
            for u in tomsg:
                self.ircd.users[u].socket.sendMessage("NICK", newnick, prefix=self.prefix())
            self.nickname = newnick
    
    def irc_USER(self, prefix, params):
        self.socket.sendMessage(irc.ERR_ALREADYREGISTRED, ":Unauthorized command (already registered)", prefix=self.socket.hostname)
    
    def irc_OPER(self, prefix, params):
        if len(params) < 2:
            self.socket.sendMessage(irc.ERR_NEEDMOREPARAMS, "OPER :Not enough parameters", prefix=self.socket.hostname)
        elif self.hostname not in self.ircd.oper_hosts:
            self.socket.sendMessage(irc.ERR_NOOPERHOST, "%s :No O-lines for your host" % self.nickname, prefix=self.socket.hostname)
        elif params[0] not in self.ircd.opers or self.ircd.opers[params[0]] != params[1]:
            self.socket.sendMessage(irc.ERR_PASSWDMISMATCH, "%s :Password incorrect" % self.nickname, prefix=self.socket.hostname)
        else:
            self.oper = True
            self.socket.sendMessage(irc.RPL_YOUREOPER, "%s :You are now an IRC operator" % self.nickname, prefix=self.socket.hostname)
    
    def irc_QUIT(self, prefix, params):
        reason = params[0] if params else "Client exited"
        for c in self.channels:
            self.quit(c,reason)
        del self.ircd.users[self.nickname]
        self.socket.sendMessage("ERROR","Closing Link: %s" % self.prefix())
        self.socket.transport.loseConnection()

    def irc_JOIN(self, prefix, params):
        if not params:
            self.socket.sendMessage(irc.ERR_NEEDMOREPARAMS, "JOIN :Not enough parameters", prefix=self.socket.hostname)
        elif params[0] == "0":
            for c in self.channels:
                self.part(c)
        else:
            channels = params[0].split(',')
            keys = params[1].split(',') if len(params) > 1 else []
            for i in range(len(channels)):
                c = channels[i]
                k = keys[i] if i < len(keys) else None
                assert c not in self.channels, "User '%s' already in channel '%s'" % (self.nickname, c)
                self.join(c,k)

    def irc_PART(self, prefix, params):
        if not params:
            self.socket.sendMessage(irc.ERR_NEEDMOREPARAMS, "PART :Not enough parameters", prefix=self.socket.hostname)
        channels = params[0].split(',')
        reason = params[1] if len(params) > 1 else self.nickname
        for c in channels:
            self.part(c, reason)
    
    def irc_MODE(self, prefix, params):
        if not params:
            self.socket.sendMessage(irc.ERR_NEEDMOREPARAMS, "MODE :Not enough parameters", prefix=self.socket.hostname)
        elif params[0] in self.ircd.users:
            self.irc_MODE_user(params)
        elif params[0] in self.ircd.channels:
            self.irc_MODE_channel(params)
        else:
            self.socket.sendMessage(irc.ERR_NOSUCHNICK, "%s %s :No such nick/channel" % (self.nickname, params[0]), prefix=self.socket.hostname)

    def irc_MODE_user(self, params):
        user = self.ircd.users[params[0]]
        if user.nickname != self.nickname and not self.mode.has("o"): # Not self and not an OPER
            self.socket.sendMessage(irc.ERR_NEEDMOREPARAMS, "%s :Can't %s for other users" % (self.nickname, "view modes" if len(params) == 1 else "change mode"), prefix=self.socket.hostname)
        else:
            mode = self.mode
            if len(params) == 1:
                self.socket.sendMessage(irc.RPL_UMODEIS, "%s +%s" % (self.nickname, mode), prefix=self.socket.hostname)
            else:
                added, removed, bad, forbidden = mode.combine(params[1], params[2:], self.nickname)
                response = ''
                if added:
                    response += '+'
                    response += ''.join(added)
                if removed:
                    response += '-'
                    response += ''.join(removed)
                if response:
                    self.socket.sendMessage("MODE", "%s %s" % (self.nickname, response))
                for mode in bad:
                    self.socket.sendMessage(irc.ERR_UMODEUNKNOWNFLAG, "%s %s :is unknown mode char to me" % (self.nickname, mode), prefix=self.socket.hostname)
                for mode in forbidden:
                    self.socket.sendMessage(irc.ERR_NOPRIVILEGES, "%s :Permission Denied - Only operators may set user mode %s" % (self.nickname, mode), prefix=self.socket.hostname)

    def irc_MODE_channel(self, params):
        if len(params) == 1:
            self.irc_MODE_channel_show(params)
        elif self.hasAccess(params[0], "h"):
            self.irc_MODE_channel_change(params)
        elif len(params) == 2 and ('b' in params[1] or 'e' in params[1] or 'I' in params[1]):
            self.irc_MODE_channel_bans(params)
        else:
            self.socket.sendMessage(irc.ERR_CHANOPRIVSNEEDED, "%s %s :You must have channel halfop access or above to set channel modes" % (self.nickname, params[0]), prefix=self.socket.hostname)

    def irc_MODE_channel_show(self, params):
        cdata = self.ircd.channels[params[0]]
        modeStr = str(cdata["mode"])
        self.socket.sendMessage(irc.RPL_CHANNELMODEIS, "%s %s +%s" % (self.nickname, cdata["name"], modeStr), prefix=self.socket.hostname)
        self.socket.sendMessage(irc.RPL_CREATIONTIME, "%s %s %d" % (self.nickname, cdata["name"], cdata["created"]), prefix=self.socket.hostname)
    
    def irc_MODE_channel_change(self, params):
        cdata = self.ircd.channels[params.pop(0)]
        modes, bad, forbidden = cdata["mode"].combine(params)
        for mode in bad:
            self.socket.sendMessage(irc.ERR_UNKNOWNMODE, "%s %s :is unknown mode char to me" % (self.nickname, mode), prefix=self.socket.hostname)
        for mode in forbidden:
            self.socket.sendMessage(irc.ERR_NOPRIVILEGES, "%s :Permission denied - only operators may set mode %s" % (self.nickname, mode), prefix=self.socket.hostname)
        # TODO: construct mode string
        # TODO: display mode string

    """
    def irc_MODE_channel_change(self, params):
        cdata = self.ircd.channels[params[0]]

        adding = True
        change_count = 0
        prop_modes = ''
        prop_adding = None
        prop_params = []
        current_parameter = 2

        for mode in params[1]:
            if change_count >= 20:
                break
            if mode == '+':
                adding = True
            elif mode == '-':
                adding = False
            elif mode in self.ircd.prefix_order:
                if current_parameter >= len(params):
                    continue
                target = params[current_parameter]
                if target not in cdata["users"]:
                    continue
                if adding:
                    if mode in cdata["users"][target]:
                        continue
                    if not self.hasAccess(params[0],mode) or self.ircd.users[target].accessLevel(params[0]) > self.accessLevel(params[0]):
                        self.socket.sendMessage(irc.ERR_CHANOPRIVSNEEDED, "%s %s :You do not have access to use channel mode %s on that user" % (self.nickname, cdata["name"], mode), prefix=self.socket.hostname)
                    else:
                        cdata["users"][target] = self.statusSort(cdata["users"][target] + mode)
                        if prop_adding != '+':
                            prop_adding = '+'
                            prop_modes += '+'
                        prop_modes += mode
                        prop_params.append(target)
                        change_count += 1
                else:
                    if mode not in cdata["users"][target]:
                        continue
                    if self.ircd.users[target].accessLevel(params[0]) > self.accessLevel(params[0]):
                        self.socket.sendMessage(irc.ERR_CHANOPRIVSNEEDED, "%s %s :You do not have access to use channel mode %s on that user" % (self.nickname, cdata["name"], mode), prefix=self.socket.hostname)
                    else:
                        cdata["users"][target] = cdata["users"][target].replace(mode, '')
                        if prop_adding != '-':
                            prop_adding = '-'
                            prop_modes += '-'
                        prop_modes += mode
                        prop_params.append(target)
                        change_count += 1
                current_parameter += 1
            elif mode in self.ircd.chanmodes[0]:
                if current_parameter >= len(params):
                    if mode == 'b':
                        for banmask, settertime in cdata["bans"].iteritems():
                            self.socket.sendMessage(irc.RPL_BANLIST, "%s %s %s %s %d" % (self.nickname, cdata["name"], banmask, settertime[0], settertime[1]), prefix=self.socket.hostname)
                        self.socket.sendMessage(irc.RPL_ENDOFBANLIST, "%s %s :End of channel ban list" % (self.nickname, cdata["name"]), prefix=self.socket.hostname)
                    elif mode == 'e':
                        for exceptmask, settertime in cdata["exemptions"].iteritems():
                            self.socket.sendMessage(irc.RPL_EXCEPTLIST, "%s %s %s %s %d" % (self.nickname, cdata["name"], exceptmask, settertime[0], settertime[1]), prefix=self.socket.hostname)
                        self.socket.sendMessage(irc.RPL_ENDOFEXCEPTLIST, "%s %s :End of channel exception list" % (self.nickname, cdata["name"]), prefix=self.socket.hostname)
                    elif mode == 'I':
                        for invexmask, settertime in cdata["invites"].iteritems():
                            self.socket.sendMessage(irc.RPL_INVITELIST, "%s %s %s %s %d" % (self.nickname, cdata["name"], invexmask, settertime[0], settertime[1]), prefix=self.socket.hostname)
                        self.socket.sendMessage(irc.RPL_ENDOFINVITELIST, "%s %s :End of channel invite exception list" % (self.nickname, cdata["name"]), prefix=self.socket.hostname)
                    continue
                change = None
                hostmask = params[current_parameter]
                if ' ' in hostmask:
                    hostmask = hostmask[:hostmask.find(' ')]
                    # If we ever add a list mode that doesn't work on hostmasks, move this check to inside the +beI checks
                if '!' not in hostmask:
                    if '@' in hostmask:
                        hostmask = '*!' + hostmask
                    else:
                        hostmask += "!*@*"
                elif '@' not in hostmask:
                    hostmask += "@*"
                if mode == 'b':
                    if adding and hostmask not in cdata["bans"]:
                        cdata["bans"][hostmask] = [self.nickname, time.time()]
                        change = '+'
                    elif not adding and hostmask in cdata["bans"]:
                        del cdata["bans"][hostmask]
                        change = '-'
                elif mode == 'e':
                    if adding and hostmask not in cdata["exemptions"]:
                        cdata["exemptions"][hostmask] = [self.nickname, time.time()]
                        change = '+'
                    elif not adding and hostmask in cdata["exemptions"]:
                        del cdata["exemptions"][hostmask]
                        change = '-'
                elif mode == 'I':
                    if adding and hostmask not in cdata["invites"]:
                        cdata["invites"][hostmask] = [self.nickname, time.time()]
                        change = '+'
                    elif not adding and hostmask in cdata["invites"]:
                        del cdata["invites"][hostmask]
                        change = '-'
                current_parameter += 1
                if change:
                    if prop_adding != change:
                        prop_adding = change
                        prop_modes += change
                    prop_modes += mode
                    prop_params.append(hostmask)
                    change_count += 1
            elif mode in self.ircd.chanmodes[1]:
                if current_parameter >= len(params):
                    continue
                if mode == 'k': # The channel password has its own channel data entry
                    if adding:
                        password = params[current_parameter]
                        if ' ' in password:
                            password = password[:password.find(' ')]
                        cdata["password"] = password
                        if prop_adding != '+':
                            prop_adding = '+'
                            prop_modes += '+'
                        prop_modes += mode
                        prop_params.append(password)
                        change_count += 1
                    elif params[current_parameter] == cdata["password"]:
                        cdata["password"] = None
                        if prop_adding != '-':
                            prop_adding = '-'
                            prop_modes += '-'
                        prop_modes += mode
                        prop_params.append(params[current_parameter])
                        change_count += 1
                        # else: there aren't other param/param modes currently
            elif mode in self.ircd.chanmodes[2]:
                if mode == 'l': # The channel limit has its own channel data entry
                    if adding:
                        if current_parameter >= len(params):
                            continue
                        try:
                            newLimit = int(params[current_parameter])
                            if newLimit > 0:
                                cdata["limit"] = newLimit
                                if prop_adding != '+':
                                    prop_adding = '+'
                                    prop_modes += '+'
                                prop_modes += mode
                                prop_params.append(params[current_parameter])
                                change_count += 1
                        except:
                            pass # Don't bother processing anything if we get a non-number
                        current_parameter += 1
                    else:
                        cdata["limit"] = None
                        if prop_adding != '-':
                            prop_adding = '-'
                            prop_modes += '-'
                        prop_modes += mode
                        change_count += 1
                        # else: there aren't any other param modes currently
            elif mode in self.ircd.chanmodes[3]:
                if adding and mode not in cdata["mode"]:
                    cdata["mode"] += mode
                    if prop_adding != '+':
                        prop_adding = '+'
                        prop_modes += '+'
                    prop_modes += mode
                    change_count += 1
                elif not adding and mode in cdata["mode"]:
                    cdata["mode"] = cdata["mode"].replace(mode, '')
                    if prop_adding != '-':
                        prop_adding = '-'
                        prop_modes += '-'
                    prop_modes += mode
                    change_count += 1
            else:
                self.socket.sendMessage(irc.ERR_UNKNOWNMODE, "%s %s :is unknown mode char to me" % (self.nickname, mode), prefix=self.socket.hostname)
        if prop_modes:
            modeStr = "%s %s" % (prop_modes, " ".join(prop_params))
            for user in cdata["users"].iterkeys():
                self.ircd.users[user].socket.sendMessage("MODE", "%s %s" % (cdata["name"], modeStr), prefix=self.prefix())
    """

    def irc_MODE_channel_bans(self, params):
        cdata = self.ircd.channels[params[0]]
        if 'b' in params[1]:
            for banmask, settertime in cdata["bans"].iteritems():
                self.socket.sendMessage(irc.RPL_BANLIST, "%s %s %s %s %d" % (self.nickname, cdata["name"], banmask, settertime[0], settertime[1]), prefix=self.socket.hostname)
            self.socket.sendMessage(irc.RPL_ENDOFBANLIST, "%s %s :End of channel ban list" % (self.nickname, cdata["name"]), prefix=self.socket.hostname)
        if 'e' in params[1]:
            for exceptmask, settertime in cdata["exemptions"].iteritems():
                self.socket.sendMessage(irc.RPL_EXCEPTLIST, "%s %s %s %s %d" % (self.nickname, cdata["name"], exceptmask, settertime[0], settertime[1]), prefix=self.socket.hostname)
            self.socket.sendMessage(irc.RPL_ENDOFEXCEPTLIST, "%s %s :End of channel exception list" % (self.nickname, cdata["name"]), prefix=self.socket.hostname)
        if 'I' in params[1]:
            for invexmask, settertime in cdata["invites"].iteritems():
                self.socket.sendMessage(irc.RPL_INVITELIST, "%s %s %s %s %d" % (self.nickname, cdata["name"], invexmask, settertime[0], settertime[1]), prefix=self.socket.hostname)
            self.socket.sendMessage(irc.RPL_ENDOFINVITELIST, "%s %s :End of channel invite exception list" % (self.nickname, cdata["name"]), prefix=self.socket.hostname)

    def irc_TOPIC(self, prefix, params):
        if not params:
            self.socket.sendMessage(irc.ERR_NEEDMOREPARAMS, "%s TOPIC :Not enough parameters" % self.nickname, prefix=self.socket.hostname)
            return
        if params[0] not in self.ircd.channels:
            self.socket.sendMessage(irc.ERR_NOSUCHCHANNEL, "%s %s :No such channel" % (self.nickname, params[0]), prefix=self.socket.hostname)
            return
        cdata = self.ircd.channels[params[0]]
        if len(params) == 1:
            self.socket.topic(self.nickname, cdata["name"], cdata["topic"]["message"])
            if cdata["topic"]["message"] is not None:
                self.socket.topicAuthor(self.nickname, cdata["name"], cdata["topic"]["author"], cdata["topic"]["created"])
        else:
            if self.nickname not in cdata["users"]:
                self.socket.sendMessage(irc.ERR_NOTONCHANNEL, "%s %s :You're not in that channel" % (self.nickname, cdata["name"]), prefix=self.socket.hostname)
            elif 't' not in cdata["mode"] or self.hasAccess(params[0],"h"):
                # If the channel is +t and the user has a rank that is halfop or higher, allow the topic change
                cdata["topic"] = {
                    "message": params[1],
                    "author": self.nickname,
                    "created": time.time()
                }
                for u in cdata["users"].iterkeys():
                    self.ircd.users[u].socket.topic(self.ircd.users[u].nickname, cdata["name"], params[1], self.prefix())
            else:
                self.socket.sendMessage(irc.ERR_CHANOPRIVSNEEDED, "%s %s :You do not have access to change the topic on this channel" % (self.nickname, cdata["name"]), prefix=self.socket.hostname)

    def irc_WHO(self, prefix, params):
        pass
    
    def irc_PRIVMSG(self, prefix, params):
        if len(params) < 2:
            return self.socket.sendMessage(irc.ERR_NEEDMOREPARAMS, "%s PRIVMSG :Not enough parameters" % self.nickname, prefix=self.socket.hostname)
        target = params[0]
        message = params[1]
        if target in self.ircd.users:
            u = self.ircd.users[target]
            u.socket.privmsg(self.prefix(), u.nickname, message)
        elif target in self.ircd.channels:
            c = self.ircd.channels[target]
            # TODO: check for +m and status
            # TODO: check for +n
            for u in c["users"].iterkeys():
                if self.ircd.users[u].nickname is not self.nickname:
                    self.ircd.users[u].socket.privmsg(self.prefix(), c["name"], message)
    
    def irc_NOTICE(self, prefix, params):
        if len(params) < 2:
            return self.socket.sendMessage(irc.ERR_NEEDMOREPARAMS, "%s NOTICE :Not enough parameters" % self.nickname, prefix=self.socket.hostname)
        target = params[0]
        message = params[1]
        if target in self.ircd.users:
            u = self.ircd.users[target]
            u.socket.notice(self.prefix(), u.nickname, message)
        elif target in self.ircd.channels:
            c = self.ircd.channels[target]
            # TODO: check for +m and status
            # TODO: check for +n
            for u in c["users"].iterkeys():
                if self.ircd.users[u].nickname is not self.nickname:
                    self.ircd.users[u].socket.notice(self.prefix(), c["name"], message)
    
    def irc_NAMES(self, prefix, params):
        #params[0] = channel list, params[1] = target server. We ignore the target
        channels = self.data["channels"]
        if params:
            channels = params[0].split(",")
        channels = filter(lambda x: x in self.data["channels"] and x in self.parent.factory.channels, channels)
        Cooperator().cooperate((self.report_names(c) for c in channels))
    
    def irc_LIST(self, prefix, params):
        #params[0] = channel list, params[1] = target server. We ignore the target
        channels = []
        if params:
            channels = filter(lambda x: x in self.parent.factory.channels, params[0].split(","))
        if not channels:
            channels = self.parent.factory.channels.keys()
        for c in channels:
            cdata = self.parent.factory.channels[c]
            self.parent.sendMessage(irc.RPL_LIST, "%s %s %d :%s" % (self.data["nickname"], cdata["name"], len(cdata["users"]), cdata["topic"]["message"]), prefix=self.parent.hostname)
        self.parent.sendMessage(irc.RPL_LISTEND, "%s :End of /LIST" % self.data["nickname"], prefix=self.parent.hostname)
    
    def irc_unknown(self, prefix, command, params):
        self.socket.sendMessage(irc.ERR_UNKNOWNCOMMAND, "%s :Unknown command" % command, prefix=self.socket.hostname)
        raise NotImplementedError(command, prefix, params)<|MERGE_RESOLUTION|>--- conflicted
+++ resolved
@@ -1,12 +1,9 @@
 # -*- coding: utf-8 -*-
 
 from twisted.words.protocols import irc
-<<<<<<< HEAD
 from twisted.internet.task import Cooperator
-=======
 from txircd.mode import UserModes, ChannelModes
 from txircd.utils import irc_lower, VALID_USERNAME
->>>>>>> 90923e6b
 import time
 
 class IRCUser(object):
@@ -84,15 +81,26 @@
                 s += m
         return s
     
-<<<<<<< HEAD
     def report_names(self, channel):
-        cdata = self.parent.factory.channels[channel]
-=======
+        cdata = self.ircd.channels[channel]
+        userlist = []
+        if self.cap["multi-prefix"]:
+            for user, ranks in cdata["users"].iteritems():
+                name = ''
+                for p in ranks:
+                    name += self.ircd.PREFIX_SYMBOLS[p]
+                name += self.ircd.users[user].nickname
+                userlist.append(name)
+        else:
+            for user, ranks in cdata["users"].iteritems():
+                if ranks:
+                    userlist.append(self.ircd.prefix_symbols[ranks[0]] + self.ircd.users[user].nickname)
+                else:
+                    userlist.append(self.ircd.users[user].nickname)
+        self.socket.names(self.nickname, channel, userlist)
+    
     def join(self, channel, key):
         #TODO: Validate key
-        # TODO: check channel limit
-        # TODO: check channel bans and exceptions
-        # TODO: check invite only and invite status
         if channel[0] not in self.ircd.channel_prefixes:
             return self.socket.sendMessage(irc.ERR_BADCHANMASK, "%s :Bad Channel Mask" % channel, prefix=self.socket.hostname)
         self.channels.append(channel)
@@ -106,43 +114,6 @@
         self.socket.topic(self.nickname, channel, cdata["topic"]["message"])
         if cdata["topic"]["message"] is not None:
             self.socket.topicAuthor(self.nickname, channel, cdata["topic"]["author"], cdata["topic"]["created"])
->>>>>>> 90923e6b
-        userlist = []
-        if self.cap["multi-prefix"]:
-            for user, ranks in cdata["users"].iteritems():
-                name = ''
-                for p in ranks:
-<<<<<<< HEAD
-                    name += self.parent.factory.PREFIX_SYMBOLS[p]
-                name += self.parent.factory.users[user]["nickname"]
-=======
-                    name += p
-                name += self.ircd.users[user].nickname
->>>>>>> 90923e6b
-                userlist.append(name)
-        else:
-            for user, ranks in cdata["users"].iteritems():
-                if ranks:
-                    userlist.append(self.ircd.prefix_symbols[ranks[0]] + self.ircd.users[user].nickname)
-                else:
-                    userlist.append(self.ircd.users[user].nickname)
-        self.socket.names(self.nickname, channel, userlist)
-    
-    def join(self, channel, key):
-        #TODO: Validate key
-        if channel[0] not in self.parent.factory.channel_prefixes:
-            return self.parent.sendMessage(irc.ERR_BADCHANMASK, "%s :Bad Channel Mask" % channel, prefix=self.parent.hostname)
-        self.data["channels"].append(channel)
-        cdata = self.parent.factory.channels[channel]
-        if not cdata["users"]:
-            cdata["users"][self.data["nickname"]] = "o"
-        else:
-            cdata["users"][self.data["nickname"]] = ""
-        for u in cdata["users"].iterkeys():
-            self.parent.factory.users[u]["socket"].join(self.prefix(), channel)
-        self.parent.topic(self.data["nickname"], channel, cdata["topic"]["message"])
-        if cdata["topic"]["message"] is not None:
-            self.parent.topicAuthor(self.data["nickname"], channel, cdata["topic"]["author"], cdata["topic"]["created"])
         self.report_names(channel)
     
     def part(self, channel, reason = None):
@@ -306,186 +277,6 @@
         # TODO: construct mode string
         # TODO: display mode string
 
-    """
-    def irc_MODE_channel_change(self, params):
-        cdata = self.ircd.channels[params[0]]
-
-        adding = True
-        change_count = 0
-        prop_modes = ''
-        prop_adding = None
-        prop_params = []
-        current_parameter = 2
-
-        for mode in params[1]:
-            if change_count >= 20:
-                break
-            if mode == '+':
-                adding = True
-            elif mode == '-':
-                adding = False
-            elif mode in self.ircd.prefix_order:
-                if current_parameter >= len(params):
-                    continue
-                target = params[current_parameter]
-                if target not in cdata["users"]:
-                    continue
-                if adding:
-                    if mode in cdata["users"][target]:
-                        continue
-                    if not self.hasAccess(params[0],mode) or self.ircd.users[target].accessLevel(params[0]) > self.accessLevel(params[0]):
-                        self.socket.sendMessage(irc.ERR_CHANOPRIVSNEEDED, "%s %s :You do not have access to use channel mode %s on that user" % (self.nickname, cdata["name"], mode), prefix=self.socket.hostname)
-                    else:
-                        cdata["users"][target] = self.statusSort(cdata["users"][target] + mode)
-                        if prop_adding != '+':
-                            prop_adding = '+'
-                            prop_modes += '+'
-                        prop_modes += mode
-                        prop_params.append(target)
-                        change_count += 1
-                else:
-                    if mode not in cdata["users"][target]:
-                        continue
-                    if self.ircd.users[target].accessLevel(params[0]) > self.accessLevel(params[0]):
-                        self.socket.sendMessage(irc.ERR_CHANOPRIVSNEEDED, "%s %s :You do not have access to use channel mode %s on that user" % (self.nickname, cdata["name"], mode), prefix=self.socket.hostname)
-                    else:
-                        cdata["users"][target] = cdata["users"][target].replace(mode, '')
-                        if prop_adding != '-':
-                            prop_adding = '-'
-                            prop_modes += '-'
-                        prop_modes += mode
-                        prop_params.append(target)
-                        change_count += 1
-                current_parameter += 1
-            elif mode in self.ircd.chanmodes[0]:
-                if current_parameter >= len(params):
-                    if mode == 'b':
-                        for banmask, settertime in cdata["bans"].iteritems():
-                            self.socket.sendMessage(irc.RPL_BANLIST, "%s %s %s %s %d" % (self.nickname, cdata["name"], banmask, settertime[0], settertime[1]), prefix=self.socket.hostname)
-                        self.socket.sendMessage(irc.RPL_ENDOFBANLIST, "%s %s :End of channel ban list" % (self.nickname, cdata["name"]), prefix=self.socket.hostname)
-                    elif mode == 'e':
-                        for exceptmask, settertime in cdata["exemptions"].iteritems():
-                            self.socket.sendMessage(irc.RPL_EXCEPTLIST, "%s %s %s %s %d" % (self.nickname, cdata["name"], exceptmask, settertime[0], settertime[1]), prefix=self.socket.hostname)
-                        self.socket.sendMessage(irc.RPL_ENDOFEXCEPTLIST, "%s %s :End of channel exception list" % (self.nickname, cdata["name"]), prefix=self.socket.hostname)
-                    elif mode == 'I':
-                        for invexmask, settertime in cdata["invites"].iteritems():
-                            self.socket.sendMessage(irc.RPL_INVITELIST, "%s %s %s %s %d" % (self.nickname, cdata["name"], invexmask, settertime[0], settertime[1]), prefix=self.socket.hostname)
-                        self.socket.sendMessage(irc.RPL_ENDOFINVITELIST, "%s %s :End of channel invite exception list" % (self.nickname, cdata["name"]), prefix=self.socket.hostname)
-                    continue
-                change = None
-                hostmask = params[current_parameter]
-                if ' ' in hostmask:
-                    hostmask = hostmask[:hostmask.find(' ')]
-                    # If we ever add a list mode that doesn't work on hostmasks, move this check to inside the +beI checks
-                if '!' not in hostmask:
-                    if '@' in hostmask:
-                        hostmask = '*!' + hostmask
-                    else:
-                        hostmask += "!*@*"
-                elif '@' not in hostmask:
-                    hostmask += "@*"
-                if mode == 'b':
-                    if adding and hostmask not in cdata["bans"]:
-                        cdata["bans"][hostmask] = [self.nickname, time.time()]
-                        change = '+'
-                    elif not adding and hostmask in cdata["bans"]:
-                        del cdata["bans"][hostmask]
-                        change = '-'
-                elif mode == 'e':
-                    if adding and hostmask not in cdata["exemptions"]:
-                        cdata["exemptions"][hostmask] = [self.nickname, time.time()]
-                        change = '+'
-                    elif not adding and hostmask in cdata["exemptions"]:
-                        del cdata["exemptions"][hostmask]
-                        change = '-'
-                elif mode == 'I':
-                    if adding and hostmask not in cdata["invites"]:
-                        cdata["invites"][hostmask] = [self.nickname, time.time()]
-                        change = '+'
-                    elif not adding and hostmask in cdata["invites"]:
-                        del cdata["invites"][hostmask]
-                        change = '-'
-                current_parameter += 1
-                if change:
-                    if prop_adding != change:
-                        prop_adding = change
-                        prop_modes += change
-                    prop_modes += mode
-                    prop_params.append(hostmask)
-                    change_count += 1
-            elif mode in self.ircd.chanmodes[1]:
-                if current_parameter >= len(params):
-                    continue
-                if mode == 'k': # The channel password has its own channel data entry
-                    if adding:
-                        password = params[current_parameter]
-                        if ' ' in password:
-                            password = password[:password.find(' ')]
-                        cdata["password"] = password
-                        if prop_adding != '+':
-                            prop_adding = '+'
-                            prop_modes += '+'
-                        prop_modes += mode
-                        prop_params.append(password)
-                        change_count += 1
-                    elif params[current_parameter] == cdata["password"]:
-                        cdata["password"] = None
-                        if prop_adding != '-':
-                            prop_adding = '-'
-                            prop_modes += '-'
-                        prop_modes += mode
-                        prop_params.append(params[current_parameter])
-                        change_count += 1
-                        # else: there aren't other param/param modes currently
-            elif mode in self.ircd.chanmodes[2]:
-                if mode == 'l': # The channel limit has its own channel data entry
-                    if adding:
-                        if current_parameter >= len(params):
-                            continue
-                        try:
-                            newLimit = int(params[current_parameter])
-                            if newLimit > 0:
-                                cdata["limit"] = newLimit
-                                if prop_adding != '+':
-                                    prop_adding = '+'
-                                    prop_modes += '+'
-                                prop_modes += mode
-                                prop_params.append(params[current_parameter])
-                                change_count += 1
-                        except:
-                            pass # Don't bother processing anything if we get a non-number
-                        current_parameter += 1
-                    else:
-                        cdata["limit"] = None
-                        if prop_adding != '-':
-                            prop_adding = '-'
-                            prop_modes += '-'
-                        prop_modes += mode
-                        change_count += 1
-                        # else: there aren't any other param modes currently
-            elif mode in self.ircd.chanmodes[3]:
-                if adding and mode not in cdata["mode"]:
-                    cdata["mode"] += mode
-                    if prop_adding != '+':
-                        prop_adding = '+'
-                        prop_modes += '+'
-                    prop_modes += mode
-                    change_count += 1
-                elif not adding and mode in cdata["mode"]:
-                    cdata["mode"] = cdata["mode"].replace(mode, '')
-                    if prop_adding != '-':
-                        prop_adding = '-'
-                        prop_modes += '-'
-                    prop_modes += mode
-                    change_count += 1
-            else:
-                self.socket.sendMessage(irc.ERR_UNKNOWNMODE, "%s %s :is unknown mode char to me" % (self.nickname, mode), prefix=self.socket.hostname)
-        if prop_modes:
-            modeStr = "%s %s" % (prop_modes, " ".join(prop_params))
-            for user in cdata["users"].iterkeys():
-                self.ircd.users[user].socket.sendMessage("MODE", "%s %s" % (cdata["name"], modeStr), prefix=self.prefix())
-    """
-
     def irc_MODE_channel_bans(self, params):
         cdata = self.ircd.channels[params[0]]
         if 'b' in params[1]:
@@ -565,23 +356,23 @@
     
     def irc_NAMES(self, prefix, params):
         #params[0] = channel list, params[1] = target server. We ignore the target
-        channels = self.data["channels"]
+        channels = self.channels
         if params:
             channels = params[0].split(",")
-        channels = filter(lambda x: x in self.data["channels"] and x in self.parent.factory.channels, channels)
+        channels = filter(lambda x: x in self.channels and x in self.ircd.channels, channels)
         Cooperator().cooperate((self.report_names(c) for c in channels))
     
     def irc_LIST(self, prefix, params):
         #params[0] = channel list, params[1] = target server. We ignore the target
         channels = []
         if params:
-            channels = filter(lambda x: x in self.parent.factory.channels, params[0].split(","))
+            channels = filter(lambda x: x in self.ircd.channels, params[0].split(","))
         if not channels:
-            channels = self.parent.factory.channels.keys()
+            channels = self.ircd.channels.keys()
         for c in channels:
-            cdata = self.parent.factory.channels[c]
-            self.parent.sendMessage(irc.RPL_LIST, "%s %s %d :%s" % (self.data["nickname"], cdata["name"], len(cdata["users"]), cdata["topic"]["message"]), prefix=self.parent.hostname)
-        self.parent.sendMessage(irc.RPL_LISTEND, "%s :End of /LIST" % self.data["nickname"], prefix=self.parent.hostname)
+            cdata = self.ircd.channels[c]
+            self.socket.sendMessage(irc.RPL_LIST, "%s %s %d :%s" % (self.nickname, cdata["name"], len(cdata["users"]), cdata["topic"]["message"]), prefix=self.socket.hostname)
+        self.socket.sendMessage(irc.RPL_LISTEND, "%s :End of /LIST" % self.nickname, prefix=self.socket.hostname)
     
     def irc_unknown(self, prefix, command, params):
         self.socket.sendMessage(irc.ERR_UNKNOWNCOMMAND, "%s :Unknown command" % command, prefix=self.socket.hostname)
